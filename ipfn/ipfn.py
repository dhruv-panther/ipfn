#!/usr/bin/env python
import numpy as np
import pandas as pd
import sys
from itertools import product
import copy


class ipfn(object):

    def __init__(self, original, aggregates, dimensions, convergence_rate=0.0001, max_iteration=500, verbose=0):
        self.original = original
        self.aggregates = aggregates
        self.dimensions = dimensions
        self.conv_rate = convergence_rate
        self.max_itr = max_iteration
        self.verbose = verbose

    @staticmethod
    def index_axis_elem(dims, axes, elems):
        inc_axis = 0
        idx = ()
        for dim in range(dims):
            if (inc_axis < len(axes)):
                if (dim == axes[inc_axis]):
                    idx += (elems[inc_axis],)
                    inc_axis += 1
                else:
                    idx += (np.s_[:],)
        return idx

    def ipfn_np(self, m, aggregates, dimensions):
        steps = len(aggregates)
        dim = len(m.shape)
        product_elem = []
        tables = [m]
        # TODO: do we need to persist all these dataframe? Or maybe we just need to persist the table_update and table_current
        # and then update the table_current to the table_update to the latest we have. And create an empty zero dataframe for table_update (Evelyn)
        for inc in range(steps-1):
            tables.append(np.array(np.zeros(m.shape)))
        original = copy.copy(m)

        # Calculate the new weights for each dimension
        for inc in range(steps):
            if inc == (steps-1):
                table_update = m
                table_current = tables[inc]
            else:
                table_update = tables[inc+1]
                table_current = tables[inc]
            for dimension in dimensions[inc]:
                product_elem.append(range(m.shape[dimension]))
            for item in product(*product_elem):
                idx = self.index_axis_elem(dim, dimensions[inc], item)
                table_current_slice = table_current[idx]
                mijk = table_current_slice.sum()
                # TODO: Directly put it as xijk = aggregates[inc][item] (Evelyn)
                xijk = aggregates[inc]
                xijk = xijk[item]
                if mijk == 0:
                    # table_current_slice += 1e-5
                    # TODO: Basically, this part would remain 0 as always right? Cause if the sum of the slice is zero, then we only have zeros in this slice.
                    # TODO: you could put it as table_update[idx] = table_current_slice (since multiplication on zero is still zero)
                    table_update[idx] = table_current_slice
                else:
                    # TODO: when inc == steps - 1, this part is also directly updating the dataframe m (Evelyn)
                    # If we are not going to persist every table generated, we could still keep this part to directly update dataframe m
                    table_update[idx] = table_current_slice*1.0*xijk/mijk
                # For debug purposes
                # if np.isnan(table_update).any():
                #     print idx
                #     sys.exit(0)
            product_elem = []

        # Check the convergence rate for each dimension
        max_conv = 0
        for inc in range(steps):
            # TODO: this part already generated before, we could somehow persist it. But it's not important (Evelyn)
            for dimension in dimensions[inc]:
                product_elem.append(range(m.shape[dimension]))
            for item in product(*product_elem):
                idx = self.index_axis_elem(dim, dimensions[inc], item)
                ori_slice = original[idx]
                ori_ijk = ori_slice.sum()
                m_slice = m[idx]
                m_ijk = m_slice.sum()
                # print 'Current vs original', abs(m_ijk/ori_ijk - 1)
                if abs(m_ijk/ori_ijk - 1) > max_conv:
                    max_conv = abs(m_ijk/ori_ijk - 1)

            product_elem = []

        return m, max_conv

    # TODO: Should we still keep this function as we no longer using dataframe version? (Evelyn)
    def ipfn_df(self, df, aggregates, dimensions):

        steps = len(aggregates)
        tables = [df]
        for inc in range(steps-1):
            tables.append(df.copy())
        original = df.copy()

        # Calculate the new weights for each dimension
        inc = 0
        for features in dimensions:
            if inc == (steps-1):
                table_update = df
                table_current = tables[inc]
            else:
                table_update = tables[inc+1]
                table_current = tables[inc]

            tmp = table_current.groupby(features)['total'].sum()
            xijk = aggregates[inc]

            feat_l = []
            for feature in features:
                feat_l.append(np.unique(table_current[feature]))
            table_update.set_index(features, inplace=True)
            table_current.set_index(features, inplace=True)

            for feature in product(*feat_l):

                den = tmp.loc[feature]
                if den == 0:
                    table_update.loc[feature, 'total'] =\
                        table_current.loc[feature, 'total'] *\
                        xijk.loc[feature]
                else:
                    table_update.loc[feature, 'total'] =\
                        table_current.loc[feature, 'total'] *\
                        xijk.loc[feature]/den

            table_update.reset_index(inplace=True)
            table_current.reset_index(inplace=True)
            inc += 1
            feat_l = []

        # Calculate the max convergence rate
        max_conv = 0
        inc = 0
        for features in dimensions:
            tmp = df.groupby(features)['total'].sum()
            ori_ijk = original.groupby(features)['total'].sum()
            temp_conv = max(abs(tmp/ori_ijk - 1))
            if temp_conv > max_conv:
                max_conv = temp_conv
            inc += 1

        return df, max_conv

    def iteration(self):
        i = 0
        conv = self.conv_rate * 100
        m = self.original

        # If the original data input is in pandas DataFrame format
        if isinstance(self.original, pd.DataFrame):
            while i <= self.max_itr and conv > self.conv_rate:
                m, conv = self.ipfn_df(m, self.aggregates, self.dimensions)
                i += 1
                # print i, conv
        # If the original data input is in numpy format
        elif isinstance(self.original, np.ndarray):
            self.original = self.original.astype('float64')
            while i <= self.max_itr and conv > self.conv_rate:
                m, conv = self.ipfn_np(m, self.aggregates, self.dimensions)
                i += 1
                # print i, conv
        converged = 1
        if i <= self.max_itr:
            print 'ipfn converged'
        else:
            print 'Maximum iterations reached'
            converged = 0

        # Handle the verbose
        if self.verbose == 0:
            return m
        elif self.verbose == 1:
            return m, converged
        else:
            print 'wrong verbose input, return None'
            sys.exit(0)

if __name__ == '__main__':
<<<<<<< HEAD
    # Example 1, 2D using ipfn_np, link: http://www.real-statistics.com/matrices-and-iterative-procedures/iterative-proportional-fitting-procedure-ipfp/
=======


    # Example 1, 2D using ipfn_np,
    # link: http://www.real-statistics.com/matrices-and-iterative-procedures/iterative-proportional-fitting-procedure-ipfp/
>>>>>>> 44e677bf
    # m = np.array([[8., 4., 6., 7.], [3., 6., 5., 2.], [9., 11., 3., 1.]], )
    # xip = np.array([20., 18., 22.])
    # xpj = np.array([18., 16., 12., 14.])
    # aggregates = [xip, xpj]
    # dimensions = [[0], [1]]
    #
    # IPF = ipfn(m, aggregates, dimensions)
    # m = IPF.iteration()
    #
    # print m
    # print m[0,:].sum(), xip[0]

    # Example 2, 3D using ipfn_np, link: http://www.demog.berkeley.edu/~eddieh/IPFDescription/AKDOLWDIPFTHREED.pdf
    # There is a link to a excel file with the example if interested
    # m = np.zeros((2,4,3))
    # m[0,0,0] = 1
    # m[0,0,1] = 2
    # m[0,0,2] = 1
    # m[0,1,0] = 3
    # m[0,1,1] = 5
    # m[0,1,2] = 5
    # m[0,2,0] = 6
    # m[0,2,1] = 2
    # m[0,2,2] = 2
    # m[0,3,0] = 1
    # m[0,3,1] = 7
    # m[0,3,2] = 2
    #
    # m[1,0,0] = 5
    # m[1,0,1] = 4
    # m[1,0,2] = 2
    # m[1,1,0] = 5
    # m[1,1,1] = 5
    # m[1,1,2] = 5
    # m[1,2,0] = 3
    # m[1,2,1] = 8
    # m[1,2,2] = 7
    # m[1,3,0] = 2
    # m[1,3,1] = 7
    # m[1,3,2] = 6
    #
    # xipp = np.array([52, 48])
    # xpjp = np.array([20, 30, 35, 15])
    # xppk = np.array([35, 40, 25])
    # xijp = np.array([[9, 17, 19, 7], [11, 13, 16, 8]])
    # # xijp = xijp.T
    # xpjk = np.array([[7, 9, 4], [8, 12, 10], [15, 12, 8], [5, 7, 3]])
    # aggregates = [xipp, xpjp, xppk, xijp, xpjk]
    # dimensions = [[0], [1], [2], [0, 1], [1, 2]]
    #
    # IPF = ipfn(m, aggregates, dimensions)
    # m = IPF.iteration()
    # print m
    # print m[0, 0, :].sum()

    # Example 3, 4D using ipfn_np, link: http://www.demog.berkeley.edu/~eddieh/IPFDescription/AKDOLWDIPFFOURD.pdf
    # made up example

    # m = np.random.rand(2,5,4,3)*200
    # m_new = np.random.rand(2,5,4,3)*200
    # xijkp = np.random.rand(2,5,4)*200
    # xpjkl = np.random.rand(5,4,3)*200
    # xipkl = np.random.rand(2,4,3)*200
    # xijpl = np.random.rand(2,5,3)*200
    # xippp = np.random.rand(2)*200
    # xpjpp = np.random.rand(5)*200
    # xppkp = np.random.rand(4)*200
    # xpppl = np.random.rand(3)*200
    # xijpp = np.random.rand(2,5)*200
    # xpjkp = np.random.rand(5,4)*200
    # xppkl = np.random.rand(4,3)*200
    # xippl = np.random.rand(2,3)*200
    #
    # for i in range(2):
    #     for j in range(5):
    #         for k in range(4):
    #             xijkp[i,j,k] = m_new[i,j,k,:].sum()
    # for j in range(5):
    #     for k in range(4):
    #         for l in range(3):
    #             xpjkl[j,k,l] = m_new[:,j,k,l].sum()
    # for i in range(2):
    #     for k in range(4):
    #         for l in range(3):
    #             xipkl[i,k,l] = m_new[i,:,k,l].sum()
    # for i in range(2):
    #     for j in range(5):
    #         for l in range(3):
    #             xijpl[i,j,l] = m_new[i,j,:,l].sum()
    #
    # for i in range(2):
    #     xippp[i] = m_new[i,:,:,:].sum()
    # for j in range(5):
    #     xpjpp[j] = m_new[:,j,:,:].sum()
    # for k in range(4):
    #     xppkp[k] = m_new[:,:,k,:].sum()
    # for l in range(3):
    #     xpppl[l] = m_new[:,:,:,l].sum()
    #
    # for i in range(2):
    #     for j in range(5):
    #         xijpp[i,j] = m_new[i,j,:,:].sum()
    # for j in range(5):
    #     for k in range(4):
    #         xpjkp[j,k] = m_new[:,j,k,:].sum()
    # for k in range(4):
    #     for l in range(3):
    #         xppkl[k,l] = m_new[:,:,k,l].sum()
    # for i in range(2):
    #     for l in range(3):
    #         xippl[i,l] = m_new[i,:,:,l].sum()
    #
    # aggregates = [xijkp, xpjkl, xipkl, xijpl, xippp, xpjpp, xppkp, xpppl,
    # xijpp, xpjkp, xppkl, xippl]
    # dimensions = [[0, 1, 2], [1, 2, 3], [0, 2, 3], [0, 1, 3], [0], [1], [2], [3],
    # [0, 1], [1, 2], [2, 3], [0, 3]]
    #
    # IPF = ipfn(m, aggregates, dimensions)
    # m = IPF.iteration()
    #
    # print m
    # print xpjkl[2,1,2], m[:,2,1,2].sum()
    # print xpjpp[1], m[:,1,:,:].sum()
    # print xppkl[0, 2], m[:,:,0,2].sum()

    # Example 2D with ipfn_df
    # m      = np.array([8., 4., 6., 7., 3., 6., 5., 2., 9., 11., 3., 1.], )
    # dma_l  = [501, 501, 501, 501, 502, 502, 502, 502, 505, 505, 505, 505]
    # size_l = [1, 2, 3, 4, 1, 2, 3, 4, 1, 2, 3, 4]
    #
    # df = pd.DataFrame()
    # df['dma'] = dma_l
    # df['size'] = size_l
    # df['total'] = m
    #
    # xip = df.groupby('dma')['total'].sum()
    # xpj = df.groupby('size')['total'].sum()
    # # df = df.groupby(['dma', 'size']).sum()
    #
    # xip.loc[501] = 20
    # xip.loc[502] = 18
    # xip.loc[505] = 22
    #
    # xpj.loc[1] = 18
    # xpj.loc[2] = 16
    # xpj.loc[3] = 12
    # xpj.loc[4] = 14
    #
    # ipfn_df = ipfn(df, [xipp, xpjp, xppk, xijp, xpjk],
    #         [['dma'], ['size'], ['age'], ['dma', 'size'], ['size', 'age']])
    # df = ipfn_df.iteration()
    #
    # print df
    # print df.groupby('dma')['total'].sum(), xip

    # # Example 3D with ipfn_df
    m = np.array([1., 2., 1., 3., 5., 5., 6., 2., 2., 1., 7., 2.,
                  5., 4., 2., 5., 5., 5., 3., 8., 7., 2., 7., 6.], )
    dma_l = [501, 501, 501, 501, 501, 501, 501, 501, 501, 501, 501, 501,
             502, 502, 502, 502, 502, 502, 502, 502, 502, 502, 502, 502]
    size_l = [1, 1, 1, 2, 2, 2, 3, 3, 3, 4, 4, 4,
              1, 1, 1, 2, 2, 2, 3, 3, 3, 4, 4, 4]

    age_l = ['20-25', '30-35', '40-45',
             '20-25', '30-35', '40-45',
             '20-25', '30-35', '40-45',
             '20-25', '30-35', '40-45',
             '20-25', '30-35', '40-45',
             '20-25', '30-35', '40-45',
             '20-25', '30-35', '40-45',
             '20-25', '30-35', '40-45']

    df = pd.DataFrame()
    df['dma'] = dma_l
    df['size'] = size_l
    df['age'] = age_l
    df['total'] = m

    xipp = df.groupby('dma')['total'].sum()
    xpjp = df.groupby('size')['total'].sum()
    xppk = df.groupby('age')['total'].sum()
    xijp = df.groupby(['dma', 'size'])['total'].sum()
    xpjk = df.groupby(['size', 'age'])['total'].sum()
    # xppk = df.groupby('age')['total'].sum()

    xipp.loc[501] = 52
    xipp.loc[502] = 48

    xpjp.loc[1] = 20
    xpjp.loc[2] = 30
    xpjp.loc[3] = 35
    xpjp.loc[4] = 15

    xppk.loc['20-25'] = 35
    xppk.loc['30-35'] = 40
    xppk.loc['40-45'] = 25

    xijp.loc[501] = [9, 17, 19, 7]
    xijp.loc[502] = [11, 13, 16, 8]

    xpjk.loc[1] = [7, 9, 4]
    xpjk.loc[2] = [8, 12, 10]
    xpjk.loc[3] = [15, 12, 8]
    xpjk.loc[4] = [5, 7, 3]

    ipfn_df = ipfn(df, [xipp, xpjp, xppk, xijp, xpjk],
                   [['dma'], ['size'], ['age'], ['dma', 'size'], ['size', 'age']])
    df = ipfn_df.iteration()

    print df
    print df.groupby('size')['total'].sum(), xpjp<|MERGE_RESOLUTION|>--- conflicted
+++ resolved
@@ -185,14 +185,9 @@
             sys.exit(0)
 
 if __name__ == '__main__':
-<<<<<<< HEAD
-    # Example 1, 2D using ipfn_np, link: http://www.real-statistics.com/matrices-and-iterative-procedures/iterative-proportional-fitting-procedure-ipfp/
-=======
-
 
     # Example 1, 2D using ipfn_np,
     # link: http://www.real-statistics.com/matrices-and-iterative-procedures/iterative-proportional-fitting-procedure-ipfp/
->>>>>>> 44e677bf
     # m = np.array([[8., 4., 6., 7.], [3., 6., 5., 2.], [9., 11., 3., 1.]], )
     # xip = np.array([20., 18., 22.])
     # xpj = np.array([18., 16., 12., 14.])
